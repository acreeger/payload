--- conflicted
+++ resolved
@@ -9,11 +9,7 @@
   transform: none;
   background-color: var(--theme-error-500);
 
-<<<<<<< HEAD
-  &:after {
-=======
   &::after {
->>>>>>> b8ca2c56
     border-top-color: var(--theme-error-500);
   }
 }