--- conflicted
+++ resolved
@@ -24,11 +24,7 @@
       width,
       step,
       placeholder,
-<<<<<<< HEAD
-=======
-      condition,
       description,
->>>>>>> 8f90caeb
     } = {},
   } = props;
 
