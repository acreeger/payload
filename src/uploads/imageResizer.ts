import fs from 'fs';
import sharp from 'sharp';
import sanitize from 'sanitize-filename';
import getImageSize from './getImageSize';
import fileExists from './fileExists';
import { SanitizedCollectionConfig } from '../collections/config/types';
import { FileSizes, ImageSize } from './types';
import { PayloadRequest } from '../express/types';

function getOutputImage(sourceImage: string, size: ImageSize) {
  const extension = sourceImage.split('.').pop();
  const name = sanitize(sourceImage.substr(0, sourceImage.lastIndexOf('.')) || sourceImage);

  return {
    name,
    extension,
    width: size.width,
    height: size.height,
  };
}

/**
 * @description
 * @param staticPath Path to save images
 * @param config Payload config
 * @param savedFilename
 * @param mimeType
 * @returns image sizes keyed to strings
 */
export default async function resizeAndSave(
  req: PayloadRequest,
  staticPath: string,
  config: SanitizedCollectionConfig,
  savedFilename: string,
  mimeType: string,
): Promise<FileSizes> {
  const { imageSizes } = config.upload;

  const sourceImage = `${staticPath}/${savedFilename}`;

  const dimensions = await getImageSize(sourceImage);

  const sizes = imageSizes
    .filter((desiredSize) => desiredSize.width < dimensions.width)
    .map(async (desiredSize) => {
      const resized = await sharp(sourceImage)
        .resize(desiredSize.width, desiredSize.height, {
          position: desiredSize.crop || 'centre',
        });

      const bufferObject = await resized.toBuffer({
        resolveWithObject: true,
      });

      const outputImage = getOutputImage(savedFilename, desiredSize);
      const imageNameWithDimensions = `${outputImage.name}-${bufferObject.info.width}x${bufferObject.info.height}.${outputImage.extension}`;
      const imagePath = `${staticPath}/${imageNameWithDimensions}`;
      const fileAlreadyExists = await fileExists(imagePath);

      if (fileAlreadyExists) {
        fs.unlinkSync(imagePath);
      }

<<<<<<< HEAD
      await resized.toFile(imagePath);
=======
      const resized = await sharp(sourceImage)
        .resize(desiredSize.width, desiredSize.height, {
          position: desiredSize.crop || 'centre',
        });

      const file = await resized.toFile(imagePath);
      const buffer = await resized.toBuffer();

      req.payloadUploadSizes[desiredSize.name] = buffer;
>>>>>>> 9c8935fd

      return {
        name: desiredSize.name,
        width: bufferObject.info.width,
        height: bufferObject.info.height,
        filename: imageNameWithDimensions,
<<<<<<< HEAD
        filesize: bufferObject.info.size,
=======
        filesize: file.size,
>>>>>>> 9c8935fd
        mimeType,
      };
    });

  const savedSizes = await Promise.all(sizes);

  return savedSizes.reduce((results, size) => ({
    ...results,
    [size.name]: {
      width: size.width,
      height: size.height,
      filename: size.filename,
      mimeType: size.mimeType,
      filesize: size.filesize,
    },
  }), {});
}<|MERGE_RESOLUTION|>--- conflicted
+++ resolved
@@ -52,6 +52,8 @@
         resolveWithObject: true,
       });
 
+      req.payloadUploadSizes[desiredSize.name] = bufferObject.data;
+
       const outputImage = getOutputImage(savedFilename, desiredSize);
       const imageNameWithDimensions = `${outputImage.name}-${bufferObject.info.width}x${bufferObject.info.height}.${outputImage.extension}`;
       const imagePath = `${staticPath}/${imageNameWithDimensions}`;
@@ -61,30 +63,14 @@
         fs.unlinkSync(imagePath);
       }
 
-<<<<<<< HEAD
       await resized.toFile(imagePath);
-=======
-      const resized = await sharp(sourceImage)
-        .resize(desiredSize.width, desiredSize.height, {
-          position: desiredSize.crop || 'centre',
-        });
-
-      const file = await resized.toFile(imagePath);
-      const buffer = await resized.toBuffer();
-
-      req.payloadUploadSizes[desiredSize.name] = buffer;
->>>>>>> 9c8935fd
 
       return {
         name: desiredSize.name,
         width: bufferObject.info.width,
         height: bufferObject.info.height,
         filename: imageNameWithDimensions,
-<<<<<<< HEAD
         filesize: bufferObject.info.size,
-=======
-        filesize: file.size,
->>>>>>> 9c8935fd
         mimeType,
       };
     });
