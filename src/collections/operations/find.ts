import { Where } from '../../types';
import { PayloadRequest } from '../../express/types';
import executeAccess from '../../auth/executeAccess';
import { Collection, TypeWithID } from '../config/types';
import type { PaginatedDocs } from '../../database/types';
import { AccessResult } from '../../config/types';
import { afterRead } from '../../fields/hooks/afterRead';
import { validateQueryPaths } from '../../database/queryValidation/validateQueryPaths';
import { appendVersionToQueryKey } from '../../versions/drafts/appendVersionToQueryKey';
import { buildVersionCollectionFields } from '../../versions/buildCollectionFields';
import { combineQueries } from '../../database/combineQueries';
import { initTransaction } from '../../utilities/initTransaction';
import { killTransaction } from '../../utilities/killTransaction';

export type Arguments = {
  collection: Collection
  where?: Where
  page?: number
  limit?: number
  sort?: string
  depth?: number
  currentDepth?: number
  req?: PayloadRequest
  overrideAccess?: boolean
  disableErrors?: boolean
  pagination?: boolean
  showHiddenFields?: boolean
  draft?: boolean
}

async function find<T extends TypeWithID & Record<string, unknown>>(
  incomingArgs: Arguments,
): Promise<PaginatedDocs<T>> {
  let args = incomingArgs;
<<<<<<< HEAD
=======

  // /////////////////////////////////////
  // beforeOperation - Collection
  // /////////////////////////////////////

  await args.collection.config.hooks.beforeOperation.reduce(async (priorHook, hook) => {
    await priorHook;

    args = (await hook({
      args,
      operation: 'read',
      context: args.req.context,
    })) || args;
  }, Promise.resolve());

>>>>>>> 455b35dc
  const {
    where,
    page,
    limit,
    depth,
    currentDepth,
    draft: draftsEnabled,
    collection,
    collection: {
      config: collectionConfig,
    },
    sort,
    req,
    req: {
      locale,
      payload,
    },
    overrideAccess,
    disableErrors,
    showHiddenFields,
    pagination = true,
  } = args;

  try {
    const shouldCommit = await initTransaction(req);

    // /////////////////////////////////////
    // beforeOperation - Collection
    // /////////////////////////////////////

    await args.collection.config.hooks.beforeOperation.reduce(async (priorHook, hook) => {
      await priorHook;

      args = (await hook({
        args,
        operation: 'read',
      })) || args;
    }, Promise.resolve());

    // /////////////////////////////////////
    // Access
    // /////////////////////////////////////

    let accessResult: AccessResult;

    if (!overrideAccess) {
      accessResult = await executeAccess({ req, disableErrors }, collectionConfig.access.read);

      // If errors are disabled, and access returns false, return empty results
      if (accessResult === false) {
        return {
          docs: [],
          totalDocs: 0,
          totalPages: 1,
          page: 1,
          pagingCounter: 1,
          hasPrevPage: false,
          hasNextPage: false,
          prevPage: null,
          nextPage: null,
          limit,
        };
      }
    }

    // /////////////////////////////////////
    // Find
    // /////////////////////////////////////

    const usePagination = pagination && limit !== 0;
    const sanitizedLimit = limit ?? (usePagination ? 10 : 0);
    const sanitizedPage = page || 1;

    let result: PaginatedDocs<T>;

    let fullWhere = combineQueries(where, accessResult);

    if (collectionConfig.versions?.drafts && draftsEnabled) {
      fullWhere = appendVersionToQueryKey(fullWhere);

      await validateQueryPaths({
        collectionConfig: collection.config,
        where: fullWhere,
        req,
        overrideAccess,
        versionFields: buildVersionCollectionFields(collection.config),
      });

      result = await payload.db.queryDrafts<T>({
        collection: collectionConfig.slug,
        where: fullWhere,
        page: sanitizedPage,
        limit: sanitizedLimit,
        sort,
        pagination: usePagination,
        locale,
        req,
      });
    } else {
      await validateQueryPaths({
        collectionConfig,
        where,
        req,
        overrideAccess,
      });

      result = await payload.db.find<T>({
        collection: collectionConfig.slug,
        where: fullWhere,
        page: sanitizedPage,
        limit: sanitizedLimit,
        sort,
        locale,
        pagination,
        req,
      });
    }

    // /////////////////////////////////////
    // beforeRead - Collection
    // /////////////////////////////////////

    result = {
      ...result,
      docs: await Promise.all(result.docs.map(async (doc) => {
        let docRef = doc;

        await collectionConfig.hooks.beforeRead.reduce(async (priorHook, hook) => {
          await priorHook;

          docRef = await hook({ req, query: fullWhere, doc: docRef }) || docRef;
        }, Promise.resolve());

        return docRef;
      })),
    };

    // /////////////////////////////////////
    // afterRead - Fields
    // /////////////////////////////////////

    result = {
      ...result,
      docs: await Promise.all(result.docs.map(async (doc) => afterRead<T>({
        depth,
        currentDepth,
        doc,
        entityConfig: collectionConfig,
        overrideAccess,
        req,
        showHiddenFields,
        findMany: true,
      }))),
    };

    // /////////////////////////////////////
    // afterRead - Collection
    // /////////////////////////////////////

    result = {
      ...result,
      docs: await Promise.all(result.docs.map(async (doc) => {
        let docRef = doc;

<<<<<<< HEAD
        await collectionConfig.hooks.afterRead.reduce(async (priorHook, hook) => {
          await priorHook;

          docRef = await hook({ req, query: fullWhere, doc: docRef, findMany: true }) || doc;
        }, Promise.resolve());

        return docRef;
      })),
    };

    // /////////////////////////////////////
    // Return results
    // /////////////////////////////////////

    if (shouldCommit) await payload.db.commitTransaction(req.transactionID);

    return result;
  } catch (error: unknown) {
    await killTransaction(req);
    throw error;
  }
=======
  result = {
    ...result,
    docs: result.docs.map((doc) => {
      const sanitizedDoc = JSON.parse(JSON.stringify(doc));
      sanitizedDoc.id = sanitizedDoc._id;
      return sanitizeInternalFields(sanitizedDoc);
    }),
  };

  // /////////////////////////////////////
  // beforeRead - Collection
  // /////////////////////////////////////

  result = {
    ...result,
    docs: await Promise.all(result.docs.map(async (doc) => {
      let docRef = doc;

      await collectionConfig.hooks.beforeRead.reduce(async (priorHook, hook) => {
        await priorHook;

        docRef = await hook({ req, query, doc: docRef, context: req.context }) || docRef;
      }, Promise.resolve());

      return docRef;
    })),
  };

  // /////////////////////////////////////
  // afterRead - Fields
  // /////////////////////////////////////

  result = {
    ...result,
    docs: await Promise.all(result.docs.map(async (doc) => afterRead<T>({
      depth,
      currentDepth,
      doc,
      entityConfig: collectionConfig,
      overrideAccess,
      req,
      showHiddenFields,
      findMany: true,
      context: req.context,
    }))),
  };

  // /////////////////////////////////////
  // afterRead - Collection
  // /////////////////////////////////////

  result = {
    ...result,
    docs: await Promise.all(result.docs.map(async (doc) => {
      let docRef = doc;

      await collectionConfig.hooks.afterRead.reduce(async (priorHook, hook) => {
        await priorHook;

        docRef = await hook({ req, query, doc: docRef, findMany: true, context: req.context }) || doc;
      }, Promise.resolve());

      return docRef;
    })),
  };

  // /////////////////////////////////////
  // Return results
  // /////////////////////////////////////

  return result;
>>>>>>> 455b35dc
}

export default find;<|MERGE_RESOLUTION|>--- conflicted
+++ resolved
@@ -32,8 +32,6 @@
   incomingArgs: Arguments,
 ): Promise<PaginatedDocs<T>> {
   let args = incomingArgs;
-<<<<<<< HEAD
-=======
 
   // /////////////////////////////////////
   // beforeOperation - Collection
@@ -49,7 +47,6 @@
     })) || args;
   }, Promise.resolve());
 
->>>>>>> 455b35dc
   const {
     where,
     page,
@@ -86,6 +83,7 @@
       args = (await hook({
         args,
         operation: 'read',
+        context: req.context,
       })) || args;
     }, Promise.resolve());
 
@@ -180,7 +178,12 @@
         await collectionConfig.hooks.beforeRead.reduce(async (priorHook, hook) => {
           await priorHook;
 
-          docRef = await hook({ req, query: fullWhere, doc: docRef }) || docRef;
+          docRef = await hook({
+            req,
+            query: fullWhere,
+            doc: docRef,
+            context: req.context,
+          }) || docRef;
         }, Promise.resolve());
 
         return docRef;
@@ -202,6 +205,7 @@
         req,
         showHiddenFields,
         findMany: true,
+        context: req.context,
       }))),
     };
 
@@ -214,11 +218,16 @@
       docs: await Promise.all(result.docs.map(async (doc) => {
         let docRef = doc;
 
-<<<<<<< HEAD
         await collectionConfig.hooks.afterRead.reduce(async (priorHook, hook) => {
           await priorHook;
 
-          docRef = await hook({ req, query: fullWhere, doc: docRef, findMany: true }) || doc;
+          docRef = await hook({
+            req,
+            query: fullWhere,
+            doc: docRef,
+            findMany: true,
+            context: req.context,
+          }) || doc;
         }, Promise.resolve());
 
         return docRef;
@@ -236,79 +245,6 @@
     await killTransaction(req);
     throw error;
   }
-=======
-  result = {
-    ...result,
-    docs: result.docs.map((doc) => {
-      const sanitizedDoc = JSON.parse(JSON.stringify(doc));
-      sanitizedDoc.id = sanitizedDoc._id;
-      return sanitizeInternalFields(sanitizedDoc);
-    }),
-  };
-
-  // /////////////////////////////////////
-  // beforeRead - Collection
-  // /////////////////////////////////////
-
-  result = {
-    ...result,
-    docs: await Promise.all(result.docs.map(async (doc) => {
-      let docRef = doc;
-
-      await collectionConfig.hooks.beforeRead.reduce(async (priorHook, hook) => {
-        await priorHook;
-
-        docRef = await hook({ req, query, doc: docRef, context: req.context }) || docRef;
-      }, Promise.resolve());
-
-      return docRef;
-    })),
-  };
-
-  // /////////////////////////////////////
-  // afterRead - Fields
-  // /////////////////////////////////////
-
-  result = {
-    ...result,
-    docs: await Promise.all(result.docs.map(async (doc) => afterRead<T>({
-      depth,
-      currentDepth,
-      doc,
-      entityConfig: collectionConfig,
-      overrideAccess,
-      req,
-      showHiddenFields,
-      findMany: true,
-      context: req.context,
-    }))),
-  };
-
-  // /////////////////////////////////////
-  // afterRead - Collection
-  // /////////////////////////////////////
-
-  result = {
-    ...result,
-    docs: await Promise.all(result.docs.map(async (doc) => {
-      let docRef = doc;
-
-      await collectionConfig.hooks.afterRead.reduce(async (priorHook, hook) => {
-        await priorHook;
-
-        docRef = await hook({ req, query, doc: docRef, findMany: true, context: req.context }) || doc;
-      }, Promise.resolve());
-
-      return docRef;
-    })),
-  };
-
-  // /////////////////////////////////////
-  // Return results
-  // /////////////////////////////////////
-
-  return result;
->>>>>>> 455b35dc
 }
 
 export default find;