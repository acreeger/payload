--- conflicted
+++ resolved
@@ -68,7 +68,6 @@
     })
 
     orderBy.column = sortTable[sortTableColumnName]
-<<<<<<< HEAD
   } else {
     orderBy.order = desc
     const createdAt = adapter.tables[tableName]?.createdAt
@@ -84,14 +83,6 @@
     selectFields.sort = orderBy.column
   }
 
-=======
-
-    if (orderBy.column) {
-      selectFields.sort = orderBy.column
-    }
-  }
-
->>>>>>> 463a39e8
   let where: SQL
 
   if (Object.keys(incomingWhere).length > 0) {
