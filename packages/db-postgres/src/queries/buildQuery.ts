<<<<<<< HEAD
import { Where } from 'payload/dist/types';
import { Field } from 'payload/dist/fields/config/types';
import { asc, desc, SQL } from 'drizzle-orm';
import { parseParams } from './parseParams';
import { GenericColumn, PostgresAdapter } from '../types';
import { getTableColumnFromPath } from './getTableColumnFromPath';

export type BuildQueryJoins = Record<string, SQL>

type BuildQueryArgs = {
  adapter: PostgresAdapter
  fields: Field[]
  locale?: string
  sort?: string
  tableName: string
=======
import type { SQL } from 'drizzle-orm'
import type { Where } from 'payload/types'
import type { Field } from 'payload/types'

import { QueryError } from 'payload/errors'

import type { PostgresAdapter } from '../types'

import { parseParams } from './parseParams'

type BuildQueryArgs = {
  adapter: PostgresAdapter
  collectionSlug?: string
  globalSlug?: string
  locale?: string
  versionsFields?: Field[]
>>>>>>> 48398db2
  where: Where
}

type Result = {
  where: SQL
  orderBy: {
    column: GenericColumn
    order: typeof asc | typeof desc
  }
  joins: BuildQueryJoins
  selectFields: Record<string, GenericColumn>
}
const buildQuery = async function buildQuery({
  adapter,
<<<<<<< HEAD
  fields,
  locale,
  sort,
  tableName,
  where: incomingWhere,
}: BuildQueryArgs): Promise<Result> {
  const selectFields: Record<string, GenericColumn> = {
    id: adapter.tables[tableName].id,
  };
  const joins: BuildQueryJoins = {};
  const orderBy: Result['orderBy'] = {
    column: null,
    order: null,
  };

  if (sort) {
    let sortPath;

    if (sort[0] === '-') {
      sortPath = sort.substring(1);
      orderBy.order = desc;
    } else {
      sortPath = sort;
      orderBy.order = asc;
    }

    const {
      table: sortTable,
      columnName: sortTableColumnName,
    } = getTableColumnFromPath({
      adapter,
      collectionPath: sortPath,
      fields,
      pathSegments: sortPath.split('.'),
      joins,
      selectFields,
      locale,
      tableName,
    });

    orderBy.column = sortTable[sortTableColumnName];

    if (orderBy.column) {
      selectFields.sort = orderBy.column;
    }
  }

  let where: SQL;

  if (Object.keys(incomingWhere).length > 0) {
    where = await parseParams({
      adapter,
      fields,
      joins,
      locale,
      tableName,
      where: incomingWhere,
      selectFields,
    });
  }

  return {
    joins,
    orderBy,
    where,
    selectFields,
  };
};
=======
  collectionSlug,
  globalSlug,
  locale,
  versionsFields,
  where,
}: BuildQueryArgs): Promise<SQL> {
  let fields = versionsFields
  if (!fields) {
    if (globalSlug) {
      const globalConfig = adapter.payload.globals.config.find(({ slug }) => slug === globalSlug)
      fields = globalConfig.fields
    }
    if (collectionSlug) {
      const collectionConfig = adapter.payload.collections[collectionSlug].config
      fields = collectionConfig.fields
    }
  }
  const errors = []
  const result = await parseParams({
    adapter,
    collectionSlug,
    fields,
    globalSlug,
    locale,
    where,
  })

  if (errors.length > 0) {
    throw new QueryError(errors)
  }

  return result
}
>>>>>>> 48398db2

export default buildQuery<|MERGE_RESOLUTION|>--- conflicted
+++ resolved
@@ -1,4 +1,3 @@
-<<<<<<< HEAD
 import { Where } from 'payload/dist/types';
 import { Field } from 'payload/dist/fields/config/types';
 import { asc, desc, SQL } from 'drizzle-orm';
@@ -14,24 +13,6 @@
   locale?: string
   sort?: string
   tableName: string
-=======
-import type { SQL } from 'drizzle-orm'
-import type { Where } from 'payload/types'
-import type { Field } from 'payload/types'
-
-import { QueryError } from 'payload/errors'
-
-import type { PostgresAdapter } from '../types'
-
-import { parseParams } from './parseParams'
-
-type BuildQueryArgs = {
-  adapter: PostgresAdapter
-  collectionSlug?: string
-  globalSlug?: string
-  locale?: string
-  versionsFields?: Field[]
->>>>>>> 48398db2
   where: Where
 }
 
@@ -46,7 +27,6 @@
 }
 const buildQuery = async function buildQuery({
   adapter,
-<<<<<<< HEAD
   fields,
   locale,
   sort,
@@ -115,40 +95,5 @@
     selectFields,
   };
 };
-=======
-  collectionSlug,
-  globalSlug,
-  locale,
-  versionsFields,
-  where,
-}: BuildQueryArgs): Promise<SQL> {
-  let fields = versionsFields
-  if (!fields) {
-    if (globalSlug) {
-      const globalConfig = adapter.payload.globals.config.find(({ slug }) => slug === globalSlug)
-      fields = globalConfig.fields
-    }
-    if (collectionSlug) {
-      const collectionConfig = adapter.payload.collections[collectionSlug].config
-      fields = collectionConfig.fields
-    }
-  }
-  const errors = []
-  const result = await parseParams({
-    adapter,
-    collectionSlug,
-    fields,
-    globalSlug,
-    locale,
-    where,
-  })
-
-  if (errors.length > 0) {
-    throw new QueryError(errors)
-  }
-
-  return result
-}
->>>>>>> 48398db2
 
 export default buildQuery