--- conflicted
+++ resolved
@@ -1,14 +1,9 @@
 {
   "name": "@payloadcms/plugin-nested-docs",
-<<<<<<< HEAD
-  "version": "1.0.0",
-  "description": "Nested documents plugin for Payload CMS",
-=======
   "version": "1.0.1",
   "homepage:": "https://payloadcms.com",
   "repository": "git@github.com:payloadcms/plugin-nested-docs.git",
-  "description": "Nested pages plugin for Payload CMS",
->>>>>>> aab2f5f7
+  "description": "Nested documents plugin for Payload CMS",
   "main": "dist/index.js",
   "types": "dist/index.d.ts",
   "scripts": {
