{
  "name": "payload",
  "version": "1.11.8",
  "description": "Node, React and MongoDB Headless CMS and Application Framework",
  "license": "MIT",
  "engines": {
    "node": ">=14",
    "yarn": ">=1.22 <2"
  },
  "author": {
    "email": "info@payloadcms.com",
    "name": "Payload",
    "url": "https://payloadcms.com"
  },
  "maintainers": [
    {
      "name": "Payload",
      "email": "info@payloadcms.com",
      "url": "https://payloadcms.com"
    }
  ],
  "repository": {
    "type": "git",
    "url": "https://github.com/payloadcms/payload.git"
  },
  "homepage": "https://payloadcms.com",
  "main": "./dist/index.js",
  "typings": "./dist/index.d.ts",
  "sideEffects": false,
  "bin": {
    "payload": "bin.js"
  },
  "scripts": {
    "copyfiles": "copyfiles -u 1 \"src/**/*.{html,css,scss,ttf,woff,woff2,eot,svg,jpg,png}\" dist/",
    "build:tsc": "tsc",
    "build:components": "webpack --config dist/bundlers/webpack/components.config.js",
    "build": "yarn copyfiles && yarn build:tsc && yarn build:components",
    "build:watch": "nodemon --watch 'src/**' --ext 'ts,tsx' --exec \"yarn build:tsc\"",
    "dev": "nodemon",
    "dev:postgres": "cross-env PAYLOAD_DATABASE=postgres nodemon",
    "dev:generate-types": "ts-node -T ./test/generateTypes.ts",
    "dev:generate-graphql-schema": "ts-node -T ./test/generateGraphQLSchema.ts",
    "pretest": "yarn build",
    "test": "yarn test:int && yarn test:components && yarn test:e2e",
    "test:int": "cross-env DISABLE_LOGGING=true jest --forceExit --detectOpenHandles",
    "test:e2e": "ts-node -T ./test/runE2E.ts",
    "test:e2e:headed": "cross-env DISABLE_LOGGING=true playwright test --headed",
    "test:e2e:debug": "cross-env PWDEBUG=1 DISABLE_LOGGING=true playwright test",
    "test:components": "cross-env jest --config=jest.components.config.js",
    "clean:cache": "rimraf node_modules/.cache",
    "clean": "rimraf dist",
    "release:patch": "release-it patch",
    "release:minor": "release-it minor",
    "release:major": "release-it major",
    "release:beta": "release-it pre --preReleaseId=beta --npm.tag=beta --config .release-it.pre.json",
    "release:canary": "release-it pre --preReleaseId=canary --npm.tag=canary --config .release-it.pre.json",
    "fix": "eslint \"src/**/*.ts\" --fix",
    "lint": "eslint \"src/**/*.ts\""
  },
  "bugs": {
    "url": "https://github.com/payloadcms/payload"
  },
  "keywords": [
    "payload",
    "cms",
    "content management",
    "framework",
    "typescript",
    "javascript",
    "node",
    "express",
    "headless",
    "graphQL",
    "restful",
    "access control",
    "dashboard",
    "admin panel",
    "api",
    "MongoDB",
    "self hosted",
    "react",
    "auth"
  ],
  "dependencies": {
    "@date-io/date-fns": "^2.16.0",
    "@dnd-kit/core": "^6.0.7",
    "@dnd-kit/sortable": "^7.0.2",
    "@faceless-ui/modal": "^2.0.1",
    "@faceless-ui/scroll-info": "^1.3.0",
    "@faceless-ui/window-info": "^2.1.1",
    "@monaco-editor/react": "^4.5.1",
    "@swc/core": "^1.3.26",
    "@swc/register": "^0.1.10",
    "@types/sharp": "^0.31.1",
    "body-parser": "^1.20.1",
    "bson-objectid": "^2.0.4",
    "compression": "^1.7.4",
    "conf": "^10.2.0",
    "connect-history-api-fallback": "^1.6.0",
<<<<<<< HEAD
    "console-table-printer": "^2.11.1",
=======
    "console-table-printer": "^2.11.2",
>>>>>>> 4b00850e
    "css-loader": "^5.2.7",
    "css-minimizer-webpack-plugin": "^5.0.0",
    "dataloader": "^2.1.0",
    "date-fns": "^2.29.3",
    "deep-equal": "^2.2.0",
    "deepmerge": "^4.2.2",
    "dotenv": "^8.6.0",
    "express": "^4.18.2",
    "express-fileupload": "1.4.0",
    "express-rate-limit": "^5.5.1",
    "file-loader": "^6.2.0",
    "file-type": "16.5.4",
    "find-up": "4.1.0",
    "flatley": "^5.2.0",
    "fs-extra": "^10.1.0",
    "get-tsconfig": "^4.4.0",
    "graphql": "^16.6.0",
    "graphql-http": "^1.17.1",
    "graphql-playground-middleware-express": "^1.7.23",
    "graphql-query-complexity": "^0.12.0",
    "graphql-scalars": "^1.20.1",
    "graphql-type-json": "^0.3.2",
    "html-webpack-plugin": "^5.5.0",
    "http-status": "^1.6.2",
    "i18next": "^22.4.9",
    "i18next-browser-languagedetector": "^6.1.8",
    "i18next-http-middleware": "^3.2.2",
    "is-hotkey": "^0.2.0",
    "is-plain-object": "^5.0.0",
    "isomorphic-fetch": "^3.0.0",
    "joi": "^17.7.0",
    "json-schema-to-typescript": "11.0.3",
    "jsonwebtoken": "^9.0.0",
    "jwt-decode": "^3.1.2",
    "md5": "^2.3.0",
    "method-override": "^3.0.0",
    "micro-memoize": "^4.0.14",
    "mini-css-extract-plugin": "1.6.2",
    "minimist": "^1.2.7",
    "mkdirp": "^1.0.4",
    "monaco-editor": "^0.38.0",
    "nodemailer": "^6.9.0",
    "object-to-formdata": "^4.4.2",
    "passport": "^0.6.0",
    "passport-anonymous": "^1.0.1",
    "passport-headerapikey": "^1.2.2",
    "passport-jwt": "^4.0.1",
    "passport-local": "^1.0.0",
    "path-browserify": "^1.0.1",
    "pino": "^6.4.1",
    "pino-pretty": "^9.1.1",
    "pluralize": "^8.0.0",
    "postcss": "^8.4.21",
    "postcss-loader": "^6.2.1",
    "postcss-preset-env": "^9.0.0",
    "probe-image-size": "^6.0.0",
    "process": "^0.11.10",
    "qs": "^6.11.0",
    "qs-middleware": "^1.0.3",
    "react": "^18.2.0",
    "react-animate-height": "^2.1.2",
    "react-datepicker": "^4.10.0",
    "react-diff-viewer-continued": "^3.2.6",
    "react-dom": "^18.2.0",
    "react-helmet": "^6.1.0",
    "react-i18next": "^11.18.6",
    "react-router-dom": "^5.3.4",
    "react-router-navigation-prompt": "^1.9.6",
    "react-select": "^5.7.3",
    "react-toastify": "^8.2.0",
    "sanitize-filename": "^1.6.3",
    "sass": "^1.57.1",
    "sass-loader": "^12.6.0",
    "scheduler": "^0.23.0",
    "scmp": "^2.1.0",
    "sharp": "^0.31.3",
    "slate": "^0.91.4",
    "slate-history": "^0.86.0",
    "slate-hyperscript": "^0.81.3",
    "slate-react": "^0.92.0",
    "style-loader": "^2.0.0",
    "swc-loader": "^0.2.3",
    "swc-minify-webpack-plugin": "^2.1.0",
    "terser-webpack-plugin": "^5.3.6",
    "ts-essentials": "^7.0.3",
    "url-loader": "^4.1.1",
    "use-context-selector": "^1.4.1",
    "uuid": "^8.3.2",
    "webpack": "^5.78.0",
    "webpack-bundle-analyzer": "^4.8.0",
    "webpack-cli": "^4.10.0",
    "webpack-dev-middleware": "6.0.1",
    "webpack-hot-middleware": "^2.25.3"
  },
  "devDependencies": {
    "@playwright/test": "1.33.0",
    "@release-it/conventional-changelog": "^5.1.1",
    "@swc/jest": "^0.2.24",
    "@testing-library/jest-dom": "^5.16.5",
    "@testing-library/react": "^13.4.0",
    "@trbl/eslint-config": "^3.0.1",
    "@types/asap": "^2.0.0",
    "@types/body-parser": "^1.19.2",
    "@types/compression": "^1.7.2",
    "@types/connect-history-api-fallback": "^1.3.5",
    "@types/eslint": "^7.29.0",
    "@types/express": "^4.17.15",
    "@types/express-fileupload": "^1.4.1",
    "@types/express-rate-limit": "^5.1.3",
    "@types/extract-text-webpack-plugin": "^3.0.7",
    "@types/file-loader": "^4.2.1",
    "@types/hapi__joi": "~17.1.9",
    "@types/html-webpack-plugin": "^3.2.6",
    "@types/ignore-styles": "^5.0.0",
    "@types/is-hotkey": "^0.1.7",
    "@types/isomorphic-fetch": "^0.0.36",
    "@types/jest": "^26.0.24",
    "@types/joi": "^14.3.4",
    "@types/json-schema": "^7.0.11",
    "@types/jsonwebtoken": "^8.5.9",
    "@types/method-override": "^0.0.32",
    "@types/mime": "^2.0.3",
    "@types/mini-css-extract-plugin": "^1.4.3",
    "@types/minimist": "^1.2.2",
    "@types/mkdirp": "^1.0.2",
    "@types/node": "^20.1.3",
    "@types/node-fetch": "^2.6.2",
    "@types/nodemailer": "^6.4.7",
    "@types/nodemon": "^1.19.2",
    "@types/optimize-css-assets-webpack-plugin": "^5.0.5",
    "@types/passport": "^1.0.11",
    "@types/passport-anonymous": "^1.0.3",
    "@types/passport-jwt": "^3.0.8",
    "@types/passport-local": "^1.0.35",
    "@types/pluralize": "^0.0.29",
    "@types/prismjs": "^1.26.0",
    "@types/probe-image-size": "^7.2.0",
    "@types/prop-types": "^15.7.5",
    "@types/qs": "^6.9.7",
    "@types/qs-middleware": "^1.0.1",
    "@types/react": "^18.0.26",
    "@types/react-datepicker": "^4.8.0",
    "@types/react-dom": "^18.0.10",
    "@types/react-helmet": "^6.1.6",
    "@types/react-router-dom": "^5.3.3",
    "@types/shelljs": "^0.8.11",
    "@types/testing-library__jest-dom": "^5.14.5",
    "@types/uuid": "^8.3.4",
    "@types/webpack-bundle-analyzer": "^4.6.0",
    "@types/webpack-env": "^1.18.0",
    "@types/webpack-hot-middleware": "2.25.6",
    "@typescript-eslint/eslint-plugin": "^5.59.1",
    "@typescript-eslint/parser": "^5.59.1",
    "confusing-browser-globals": "^1.0.9",
    "copyfiles": "^2.4.1",
    "cross-env": "^7.0.3",
    "eslint": "^8.39.0",
    "eslint-plugin-import": "^2.27.5",
    "eslint-plugin-jest": "^27.2.1",
    "eslint-plugin-jest-dom": "^4.0.3",
    "eslint-plugin-jsx-a11y": "^6.7.1",
    "eslint-plugin-node": "^11.1.0",
    "eslint-plugin-playwright": "^0.12.0",
    "eslint-plugin-react": "^7.32.2",
    "eslint-plugin-react-hooks": "^4.6.0",
    "form-data": "^3.0.1",
    "get-port": "5.1.1",
    "glob": "^8.1.0",
    "graphql-request": "^3.7.0",
    "jest": "^29.3.1",
    "jest-environment-jsdom": "^29.3.1",
    "mongodb-memory-server": "^8.12.2",
    "node-fetch": "2",
    "nodemon": "^2.0.20",
    "object.assign": "^4.1.0",
    "object.entries": "^1.1.1",
    "passport-strategy": "^1.0.0",
    "release-it": "^15.10.1",
    "rimraf": "^3.0.2",
    "serve-static": "^1.15.0",
    "shelljs": "^0.8.5",
    "slash": "^3.0.0",
    "ts-node": "^10.9.1",
    "typescript": "^4.9.4"
  },
  "files": [
    "bin.js",
    "dist",
    "docs",
    "components",
    "scss",
    "*.js",
    "*.d.ts",
    "!jest.config.js",
    "!jest.components.config.js"
  ],
  "publishConfig": {
    "registry": "https://registry.npmjs.org/"
  }
}<|MERGE_RESOLUTION|>--- conflicted
+++ resolved
@@ -97,11 +97,7 @@
     "compression": "^1.7.4",
     "conf": "^10.2.0",
     "connect-history-api-fallback": "^1.6.0",
-<<<<<<< HEAD
-    "console-table-printer": "^2.11.1",
-=======
     "console-table-printer": "^2.11.2",
->>>>>>> 4b00850e
     "css-loader": "^5.2.7",
     "css-minimizer-webpack-plugin": "^5.0.0",
     "dataloader": "^2.1.0",
